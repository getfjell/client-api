--- conflicted
+++ resolved
@@ -18,12 +18,7 @@
     it('should build correct paths for 3-level hierarchy: Order > OrderPhase > OrderStep', () => {
       const utilities = createUtilities('orderStep', ['orders', 'orderPhases', 'orderSteps']);
 
-<<<<<<< HEAD
       // Location array from core (CHILD -> PARENT order)
-=======
-      // Location array representing: /orders/26513/orderPhases/25826
-      // CHILD -> PARENT order (orderPhase is child of order)
->>>>>>> 71b59a2d
       const parentLocations: LocKeyArray<'orderPhase', 'order'> = [
         { kt: 'orderPhase', lk: 25826 },
         { kt: 'order', lk: 26513 }
@@ -40,24 +35,6 @@
       expect(orderIndex).toBeLessThan(phaseIndex);
     });
 
-<<<<<<< HEAD
-=======
-    it('should fail gracefully with clear error for incorrectly ordered location keys', () => {
-      const utilities = createUtilities('orderStep', ['orders', 'orderPhases', 'orderSteps']);
-
-      // WRONG ORDER: parent before child (should be child -> parent)
-      const wrongOrderLocations: LocKeyArray<'order', 'orderPhase'> = [
-        { kt: 'order', lk: 26513 },        // WRONG: should come second
-        { kt: 'orderPhase', lk: 25826 }   // WRONG: should come first
-      ];
-
-      // This should throw with a clear error message
-      expect(() => {
-        utilities.getPath(wrongOrderLocations);
-      }).toThrow(/Location keys must be ordered from child to parent/);
-    });
-
->>>>>>> 71b59a2d
     it('should build paths for single-level containment', () => {
       const utilities = createUtilities('orderPhase', ['orders', 'orderPhases']);
 
@@ -74,12 +51,7 @@
     it('should build paths for 2-level containment', () => {
       const utilities = createUtilities('orderStep', ['orders', 'orderPhases', 'orderSteps']);
 
-<<<<<<< HEAD
       // CHILD -> PARENT order from core
-=======
-      // Representing: /orders/123/orderPhases/456
-      // CHILD -> PARENT order
->>>>>>> 71b59a2d
       const parentLocations: LocKeyArray<'orderPhase', 'order'> = [
         { kt: 'orderPhase', lk: 456 },
         { kt: 'order', lk: 123 }
@@ -95,18 +67,15 @@
     it('should build correct path from ComKey with hierarchical locations', () => {
       const utilities = createUtilities('orderStep', ['orders', 'orderPhases', 'orderSteps']);
 
-<<<<<<< HEAD
       // A full orderStep key with its parent locations (CHILD -> PARENT in loc array)
-=======
-      // A full orderStep key with its parent locations
-      // CHILD -> PARENT order in loc array
->>>>>>> 71b59a2d
       const orderStepKey: ComKey<'orderStep', 'orderPhase', 'order'> = {
         pk: 25825,
         kt: 'orderStep',
         loc: [
           { kt: 'orderPhase', lk: 25826 },
           { kt: 'order', lk: 26513 }
+          { kt: 'orderPhase', lk: 25826 },
+          { kt: 'order', lk: 26513 }
         ]
       };
 
@@ -155,12 +124,7 @@
       // Simulating: api.all(query, parentLocations) for orderSteps
       const utilities = createUtilities('orderStep', ['orders', 'orderPhases', 'orderSteps']);
 
-<<<<<<< HEAD
       // Parent locations from an orderPhase item (CHILD -> PARENT)
-=======
-      // Parent locations from an orderPhase item
-      // CHILD -> PARENT order
->>>>>>> 71b59a2d
       const parentLocations: LocKeyArray<'orderPhase', 'order'> = [
         { kt: 'orderPhase', lk: 25826 },
         { kt: 'order', lk: 26513 }
@@ -177,11 +141,15 @@
       // Simulating: api.get(itemKey) for a specific orderStep
       const utilities = createUtilities('orderStep', ['orders', 'orderPhases', 'orderSteps']);
 
+      // CHILD -> PARENT order in loc array
+      const orderStepKey: ComKey<'orderStep', 'orderPhase', 'order'> = {
       // CHILD -> PARENT order in loc array
       const orderStepKey: ComKey<'orderStep', 'orderPhase', 'order'> = {
         pk: 25825,
         kt: 'orderStep',
         loc: [
+          { kt: 'orderPhase', lk: 25826 },
+          { kt: 'order', lk: 26513 }
           { kt: 'orderPhase', lk: 25826 },
           { kt: 'order', lk: 26513 }
         ]
@@ -204,12 +172,17 @@
 
       // CHILD -> PARENT order (level4 is most immediate parent of level5)
       const deepKey: ComKey<'level5', 'level4', 'level3', 'level2', 'level1'> = {
+      // CHILD -> PARENT order (level4 is most immediate parent of level5)
+      const deepKey: ComKey<'level5', 'level4', 'level3', 'level2', 'level1'> = {
         pk: 'l5-id',
         kt: 'level5',
         loc: [
+          { kt: 'level4', lk: 'l4-id' },
+          { kt: 'level3', lk: 'l3-id' },
           { kt: 'level4', lk: 'l4-id' },
           { kt: 'level3', lk: 'l3-id' },
           { kt: 'level2', lk: 'l2-id' },
+          { kt: 'level1', lk: 'l1-id' }
           { kt: 'level1', lk: 'l1-id' }
         ]
       };
@@ -226,7 +199,6 @@
     });
   });
 
-<<<<<<< HEAD
   describe('Path Building Edge Cases', () => {
     it('should handle empty location array', () => {
       const utilities = createUtilities('order', ['orders']);
@@ -234,36 +206,6 @@
       const path = utilities.getPath([]);
       
       expect(path).toBe('/orders');
-=======
-  describe('Order Validation Edge Cases', () => {
-    it('should reject locations in reverse order', () => {
-      const utilities = createUtilities('level3', ['level1s', 'level2s', 'level3s']);
-
-      // Wrong order: parent before child (should be child -> parent)
-      const reversedLocations: LocKeyArray<'level1', 'level2'> = [
-        { kt: 'level1', lk: 'l1-id' },
-        { kt: 'level2', lk: 'l2-id' }
-      ];
-
-      expect(() => {
-        utilities.getPath(reversedLocations);
-      }).toThrow();
-    });
-
-    it('should reject partially misordered locations', () => {
-      const utilities = createUtilities('level4', ['level1s', 'level2s', 'level3s', 'level4s']);
-
-      // level2 and level3 not in proper child->parent order
-      const misordered: LocKeyArray<'level1', 'level2', 'level3'> = [
-        { kt: 'level1', lk: 'l1-id' },  // Wrong: should be last
-        { kt: 'level2', lk: 'l2-id' },  // Wrong position
-        { kt: 'level3', lk: 'l3-id' }   // Wrong: should be first
-      ];
-
-      expect(() => {
-        utilities.getPath(misordered);
-      }).toThrow();
->>>>>>> 71b59a2d
     });
 
     it('should accept correctly ordered locations with gaps in hierarchy', () => {
@@ -290,39 +232,14 @@
     it('should handle simple parent-child relationship', () => {
       const utilities = createUtilities('child', ['parents', 'children']);
 
-<<<<<<< HEAD
       const correct: LocKeyArray<'parent'> = [
         { kt: 'parent', lk: 'p-id' }
       ];
 
       const path = utilities.getPath(correct);
       expect(path).toBe('/parents/p-id/children');
-=======
-      // WRONG ORDER: parent before child (should be child -> parent)
-      const wrongOrder: LocKeyArray<'order', 'orderPhase'> = [
-        { kt: 'order', lk: 26513 },
-        { kt: 'orderPhase', lk: 25826 }
-      ];
-
-      try {
-        utilities.getPath(wrongOrder);
-        expect.fail('Should have thrown an error');
-      } catch (error) {
-        const errorMessage = (error as Error).message;
-        
-        // Error should mention ordering
-        expect(errorMessage.toLowerCase()).toContain('order');
-        
-        // Error should mention hierarchy
-        expect(errorMessage.toLowerCase()).toMatch(/hierarch|parent|child/);
-        
-        // Error should mention the problematic key type
-        expect(errorMessage).toContain('orderPhase');
-      }
->>>>>>> 71b59a2d
-    });
-
-<<<<<<< HEAD
+    });
+
     it('should handle grandparent-parent-child relationship', () => {
       const utilities = createUtilities('child', ['grandparents', 'parents', 'children']);
 
@@ -346,56 +263,6 @@
       const locations: LocKeyArray<'orderPhase', 'order'> = [
         { kt: 'orderPhase', lk: 100 },
         { kt: 'order', lk: 200 }
-=======
-  describe('Pathological Cases That Should Have Failed Before Fix', () => {
-    it('should accept the correct child->parent order that was incorrectly flagged before', () => {
-      const utilities = createUtilities('orderStep', ['orders', 'orderPhases', 'orderSteps']);
-
-      // This is the CORRECT order: child -> parent
-      const correctOrder: LocKeyArray<'orderPhase', 'order'> = [
-        { kt: 'orderPhase', lk: 25826 }, // CORRECT: child first
-        { kt: 'order', lk: 26513 }        // CORRECT: parent second
-      ];
-
-      // This should NOT throw an error (it's correct)
-      expect(() => {
-        utilities.getPath(correctOrder);
-      }).not.toThrow();
-      
-      const path = utilities.getPath(correctOrder);
-      expect(path).toBe('/orders/26513/orderPhases/25826/orderSteps');
-    });
-
-    it('should reject parent->child order which was incorrectly accepted before', () => {
-      // This test documents that parent->child is WRONG
-      const utilities = createUtilities('orderStep', ['orders', 'orderPhases', 'orderSteps']);
-
-      // The WRONG order: parent -> child (should be child -> parent)
-      const wrongOrder: LocKeyArray<'order', 'orderPhase'> = [
-        { kt: 'order', lk: 26513 },       // WRONG: parent first
-        { kt: 'orderPhase', lk: 25826 }  // WRONG: child second
-      ];
-
-      // This should fail validation
-      expect(() => {
-        utilities.getPath(wrongOrder);
-      }).toThrow(/Location keys must be ordered from child to parent/);
-    });
-  });
-
-  describe('Contract Validation: Location Arrays Must Be Child-to-Parent', () => {
-    /**
-     * These tests encode the fundamental contract:
-     * Location arrays MUST be ordered from child to parent (leaf to root)
-     */
-    
-    it('should validate the contract for simple parent-child relationship', () => {
-      const utilities = createUtilities('child', ['parents', 'children']);
-
-      // CORRECT: just parent (single location)
-      const correct: LocKeyArray<'parent'> = [
-        { kt: 'parent', lk: 'p-id' }
->>>>>>> 71b59a2d
       ];
 
       const path = utilities.getPath(locations);
@@ -408,29 +275,11 @@
     it('should handle different path name formats', () => {
       const utilities = createUtilities('item', ['categories', 'items']);
 
-<<<<<<< HEAD
       const locations: LocKeyArray<'category'> = [
         { kt: 'category', lk: 'cat-1' }
       ];
 
       const path = utilities.getPath(locations);
-=======
-      // CORRECT: parent, then grandparent (child -> parent order)
-      const correct: LocKeyArray<'parent', 'grandparent'> = [
-        { kt: 'parent', lk: 'p-id' },
-        { kt: 'grandparent', lk: 'gp-id' }
-      ];
-
-      expect(() => {
-        utilities.getPath(correct);
-      }).not.toThrow();
-
-      // WRONG: grandparent before parent (parent -> child order, backwards!)
-      const wrong: LocKeyArray<'grandparent', 'parent'> = [
-        { kt: 'grandparent', lk: 'gp-id' },
-        { kt: 'parent', lk: 'p-id' }
-      ];
->>>>>>> 71b59a2d
 
       expect(path).toBe('/categories/cat-1/items');
     });
