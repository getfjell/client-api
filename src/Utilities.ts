import {
  ComKey,
  validatePK as coreValidatePK,
  generateKeyArray,
  isPriKey,
  Item,
  LocKey,
  LocKeyArray,
  PriKey,
} from "@fjell/core";

import LibLogger from "./logger";
import deepmerge from "deepmerge";

const logger = LibLogger.get('client-api', 'Utility');

export interface Utilities<
  V extends Item<S, L1, L2, L3, L4, L5>,
  S extends string,
  L1 extends string = never,
  L2 extends string = never,
  L3 extends string = never,
  L4 extends string = never,
  L5 extends string = never
> {
  verifyLocations: (locations: LocKeyArray<L1, L2, L3, L4, L5> | [] | never) => boolean;
  processOne: (apiCall: Promise<V>) => Promise<V>;
  processArray: (api: Promise<V[]>) => Promise<V[]>;
  convertDoc: (doc: V) => V;
  getPath: (key: ComKey<S, L1, L2, L3, L4, L5> | PriKey<S> | LocKeyArray<L1, L2, L3, L4, L5> | []) => string;
  validatePK: (item: Item<S, L1, L2, L3, L4, L5> | Item<S, L1, L2, L3, L4, L5>[]) =>
    Item<S, L1, L2, L3, L4, L5> | Item<S, L1, L2, L3, L4, L5>[];
}

export const createUtilities = <
  V extends Item<S, L1, L2, L3, L4, L5>,
  S extends string,
  L1 extends string = never,
  L2 extends string = never,
  L3 extends string = never,
  L4 extends string = never,
  L5 extends string = never
>(pkType: S, pathNames: string[]): Utilities<V, S, L1, L2, L3, L4, L5> => {

  logger.default('createUtilities', { pkType, pathNames });

  const verifyLocations = (
    locations: LocKeyArray<L1, L2, L3, L4, L5> | [] | never,
  ): boolean => {

    if (locations && locations.length < pathNames.length - 1) {
      throw new Error('Not enough locations for pathNames: locations:'
        + locations.length + ' pathNames:' + pathNames.length);
    }
    return true;
  }

  const processOne = async (
    apiCall: Promise<V>,
  ): Promise<V> => {
    logger.default('processOne', { apiCall });
    const response = await apiCall;
    logger.default('processOne response', {
      responseType: typeof response,
      hasData: !!response
    });
    return convertDoc(response);
  };

  const processArray = async (
    api: Promise<V[]>,
  ): Promise<V[]> => {
    logger.default('processArray', { api });
    const response = await api;
    logger.default('processArray response', {
      responseType: typeof response,
      isArray: Array.isArray(response),
      length: Array.isArray(response) ? response.length : 0
    });
    if (response && Array.isArray(response)) {
      return response.map((subjectChat: V) =>
        convertDoc(subjectChat),
      ) as unknown as V[];
    } else {
      logger.error('Response was not an array', { response });
      throw new Error('Response was not an array');
    }
  };

  const convertDoc = (doc: V): V => {
    logger.default('convertDoc', { doc });
    // console.log(JSON.stringify(doc, null, 2));
    if (doc && doc.events) {
      const events = doc.events;
      for (const key in events) {
        events[key] = deepmerge(events[key], { at: events[key].at ? new Date(events[key].at) : null });
      }

      return doc as unknown as V;
    } else {
      return doc;
    }
  };

<<<<<<< HEAD
=======
  const validateLocationKeyOrder = (
    keys: Array<PriKey<S> | LocKey<L1 | L2 | L3 | L4 | L5>>,
  ): void => {
    // Extract only LocKeys for validation
    const locKeys = keys.filter(k => !isPriKey(k)) as Array<LocKey<L1 | L2 | L3 | L4 | L5>>;
    
    if (locKeys.length <= 1) {
      // No validation needed for 0 or 1 location keys
      return;
    }

    // Build a map of pathName -> index for ordering validation
    // We need to check if the key types appear in the same order as pathNames
    const pathNameOrder = new Map<string, number>();
    pathNames.forEach((pathName, index) => {
      // Handle paths with slashes (e.g., "fjell/order" -> also map "order")
      const pathParts = pathName.split('/');
      const lastPart = pathParts[pathParts.length - 1];
      
      // Map the full pathName
      pathNameOrder.set(pathName, index);
      pathNameOrder.set(pathName.toLowerCase(), index);
      
      // Map the last part of the path (for "fjell/order" map "order")
      pathNameOrder.set(lastPart, index);
      pathNameOrder.set(lastPart.toLowerCase(), index);
      
      // Also map common variations to help with matching
      const singular = lastPart.endsWith('s') ? lastPart.slice(0, -1) : lastPart;
      const plural = lastPart + 's';
      const pluralEs = lastPart + 'es';
      
      pathNameOrder.set(singular, index);
      pathNameOrder.set(plural, index);
      pathNameOrder.set(pluralEs, index);
      pathNameOrder.set(singular.toLowerCase(), index);
      pathNameOrder.set(plural.toLowerCase(), index);
    });

    // Check if location keys are in descending order based on pathNames (child -> parent)
    let lastIndex = Infinity;
    const keyDetails: Array<{ kt: string; pathNameIndex: number | undefined }> = [];

    for (const locKey of locKeys) {
      const keyType = locKey.kt;
      const currentIndex = pathNameOrder.get(keyType);
      
      keyDetails.push({ kt: keyType, pathNameIndex: currentIndex });
      
      if (typeof currentIndex !== 'undefined') {
        if (currentIndex >= lastIndex) {
          // Keys are out of order!
          logger.error('Location keys are not in the correct hierarchical order', {
            keys: locKeys.map(k => ({ kt: k.kt, lk: k.lk })),
            pathNames,
            keyDetails,
            issue: `Key type "${keyType}" (index ${currentIndex}) should come after the previous key (index ${lastIndex})`
          });
          
          throw new Error(
            `Location keys must be ordered from child to parent according to the entity hierarchy. ` +
            `Expected order based on pathNames: [${pathNames.join(', ')}]. ` +
            `Received key types in order: [${locKeys.map(k => k.kt).join(', ')}]. ` +
            `Key "${keyType}" is out of order - it should appear later in the hierarchy.`
          );
        }
        lastIndex = currentIndex;
      }
    }

    logger.default('Location key order validation passed', {
      locKeys: locKeys.map(k => ({ kt: k.kt, lk: k.lk })),
      keyDetails
    });
  };

>>>>>>> 71b59a2d
  const getPath =
    (
      key: ComKey<S, L1, L2, L3, L4, L5> | PriKey<S> | LocKeyArray<L1, L2, L3, L4, L5> | [],
    ):
      string => {

      const localPathNames = [...pathNames];
      logger.default('getPath', { key, pathNames: localPathNames });

      // console.log('getPath key: ' + JSON.stringify(key));

      const keys = generateKeyArray(key);

      // console.log('getPath keys: ' + JSON.stringify(keys));
      // console.log('getPath pathNames: ' + JSON.stringify(pathNames));

      // For contained items (ComKey), we need to process location keys first
      // to match the URL structure: /parents/{parentId}/children/{childId}
      if (keys.length > 1) {
        // Separate PriKeys and LocKeys
        const priKeys = keys.filter(k => isPriKey(k));
        const locKeys = keys.filter(k => !isPriKey(k));
        
        // Location keys come in child->parent order, but paths must be parent->child
        // So reverse the locKeys to get parent->child order for path building
        const reversedLocKeys = [...locKeys].reverse();
        
        // Reorder: reversed LocKeys first, then PriKeys
        const reorderedKeys = [...reversedLocKeys, ...priKeys];
        logger.default('Reordered keys for contained item', {
          original: keys,
          locKeys,
          reversedLocKeys,
          reordered: reorderedKeys,
          priKeys
        });
        
        let path: string = addPath('', reorderedKeys, localPathNames);

        // If there is only one collection left in the collections array, this means that
        // we received LocKeys and we need to add the last collection to the reference
        if (localPathNames.length === 1) {
          path = `${path}/${localPathNames[0]}`;
        }

        logger.default('getPath created', { key, path });
        return path;
      } else {
        // For primary items or single keys
        // If it's a LocKey array, we still need to reverse it for path building
        const priKeys = keys.filter(k => isPriKey(k));
        const locKeys = keys.filter(k => !isPriKey(k));
        
        // Reverse locKeys if present (child->parent to parent->child)
        const reversedLocKeys = locKeys.length > 0 ? [...locKeys].reverse() : [];
        const orderedKeys = [...reversedLocKeys, ...priKeys];
        
        let path: string = addPath('', orderedKeys, localPathNames);

        // If there is only one collection left in the collections array, this means that
        // we received LocKeys and we need to add the last collection to the reference
        if (localPathNames.length === 1) {
          path = `${path}/${localPathNames[0]}`;
        }

        logger.default('getPath created', { key, path });
        return path;
      }
    };

  const addPath = (
    base: string,
    keys: Array<PriKey<S> | LocKey<L1 | L2 | L3 | L4 | L5>>,
    localPathNames: string[],
  ): string => {
    logger.default('addPath', { base, keys, pathNames: localPathNames });
    if (keys.length < localPathNames.length - 1) {
      logger.error('addPath should never have keys with a length less than the length of pathNames - 1',
        { keys, localPathNames });
      throw new Error('addPath should never have keys with a length less than the length of pathNames - 1: '
        + keys.length + ' ' + localPathNames.length + ' ' + JSON.stringify(keys, localPathNames));
    } else if (keys.length > localPathNames.length) {
      logger.error('addPath should never have keys with a length greater than the length of pathNames',
        { keys, pathNames });
      throw new Error('addPath should never have keys with a length greater than the length of pathNames: '
        + keys.length + ' ' + localPathNames.length + ' ' + JSON.stringify(keys, localPathNames));
    }
    if (keys.length === 0) {
      // If you've recursively consumed all of the keys, return the base.
      logger.default('addPath returning base', { base });
      return base;
    } else {
      const currentKey = keys[0];
      const keyType = isPriKey(currentKey) ? currentKey.kt : currentKey.kt;
      
      // Find the best matching pathName for this key type
      const matchingPathNameIndex = localPathNames.findIndex(pathName => {
        const singularPathName = pathName.endsWith('s') ? pathName.slice(0, -1) : pathName;
        const pluralKeyType = keyType + 's';
        
        // Try various matching strategies
        return pathName === pluralKeyType || // photos === photo+s
               pathName === keyType + 'es' || // matches === match+es
               singularPathName === keyType || // photo === photo
               pathName.toLowerCase() === keyType.toLowerCase() || // case insensitive
               pathName.toLowerCase() === pluralKeyType.toLowerCase(); // case insensitive plural
      });
      
      if (matchingPathNameIndex !== -1) {
        // Found a matching pathName
        const pathName = localPathNames.splice(matchingPathNameIndex, 1)[0];
        const key = keys.shift()!;
        const id = isPriKey(key) ? (key as PriKey<S>).pk : (key as LocKey<L1 | L2 | L3 | L4 | L5>).lk;
        const nextBase = `${base}/${pathName}/${id}`;
        logger.default('Adding Path (matched)', {
          pathName,
          keyType,
          isPriKey: isPriKey(key),
          key,
          nextBase
        });
        return addPath(nextBase, keys, localPathNames);
      } else {
        // No match found, use first available pathName
        const pathName = localPathNames.shift()!;
        const key = keys.shift()!;
        const id = isPriKey(key) ? (key as PriKey<S>).pk : (key as LocKey<L1 | L2 | L3 | L4 | L5>).lk;
        const nextBase = `${base}/${pathName}/${id}`;
        logger.default('Adding Path (no match, using first)', {
          pathName,
          keyType,
          isPriKey: isPriKey(key),
          key,
          nextBase
        });
        return addPath(nextBase, keys, localPathNames);
      }
    }

  }

  const validatePK = (
    item: Item<S, L1, L2, L3, L4, L5> | Item<S, L1, L2, L3, L4, L5>[]):
    Item<S, L1, L2, L3, L4, L5> | Item<S, L1, L2, L3, L4, L5>[] => {
    return coreValidatePK<S, L1, L2, L3, L4, L5>(item, pkType);
  }

  return {
    verifyLocations,
    processOne,
    convertDoc,
    processArray,
    getPath,
    validatePK,
  }
}<|MERGE_RESOLUTION|>--- conflicted
+++ resolved
@@ -102,85 +102,6 @@
     }
   };
 
-<<<<<<< HEAD
-=======
-  const validateLocationKeyOrder = (
-    keys: Array<PriKey<S> | LocKey<L1 | L2 | L3 | L4 | L5>>,
-  ): void => {
-    // Extract only LocKeys for validation
-    const locKeys = keys.filter(k => !isPriKey(k)) as Array<LocKey<L1 | L2 | L3 | L4 | L5>>;
-    
-    if (locKeys.length <= 1) {
-      // No validation needed for 0 or 1 location keys
-      return;
-    }
-
-    // Build a map of pathName -> index for ordering validation
-    // We need to check if the key types appear in the same order as pathNames
-    const pathNameOrder = new Map<string, number>();
-    pathNames.forEach((pathName, index) => {
-      // Handle paths with slashes (e.g., "fjell/order" -> also map "order")
-      const pathParts = pathName.split('/');
-      const lastPart = pathParts[pathParts.length - 1];
-      
-      // Map the full pathName
-      pathNameOrder.set(pathName, index);
-      pathNameOrder.set(pathName.toLowerCase(), index);
-      
-      // Map the last part of the path (for "fjell/order" map "order")
-      pathNameOrder.set(lastPart, index);
-      pathNameOrder.set(lastPart.toLowerCase(), index);
-      
-      // Also map common variations to help with matching
-      const singular = lastPart.endsWith('s') ? lastPart.slice(0, -1) : lastPart;
-      const plural = lastPart + 's';
-      const pluralEs = lastPart + 'es';
-      
-      pathNameOrder.set(singular, index);
-      pathNameOrder.set(plural, index);
-      pathNameOrder.set(pluralEs, index);
-      pathNameOrder.set(singular.toLowerCase(), index);
-      pathNameOrder.set(plural.toLowerCase(), index);
-    });
-
-    // Check if location keys are in descending order based on pathNames (child -> parent)
-    let lastIndex = Infinity;
-    const keyDetails: Array<{ kt: string; pathNameIndex: number | undefined }> = [];
-
-    for (const locKey of locKeys) {
-      const keyType = locKey.kt;
-      const currentIndex = pathNameOrder.get(keyType);
-      
-      keyDetails.push({ kt: keyType, pathNameIndex: currentIndex });
-      
-      if (typeof currentIndex !== 'undefined') {
-        if (currentIndex >= lastIndex) {
-          // Keys are out of order!
-          logger.error('Location keys are not in the correct hierarchical order', {
-            keys: locKeys.map(k => ({ kt: k.kt, lk: k.lk })),
-            pathNames,
-            keyDetails,
-            issue: `Key type "${keyType}" (index ${currentIndex}) should come after the previous key (index ${lastIndex})`
-          });
-          
-          throw new Error(
-            `Location keys must be ordered from child to parent according to the entity hierarchy. ` +
-            `Expected order based on pathNames: [${pathNames.join(', ')}]. ` +
-            `Received key types in order: [${locKeys.map(k => k.kt).join(', ')}]. ` +
-            `Key "${keyType}" is out of order - it should appear later in the hierarchy.`
-          );
-        }
-        lastIndex = currentIndex;
-      }
-    }
-
-    logger.default('Location key order validation passed', {
-      locKeys: locKeys.map(k => ({ kt: k.kt, lk: k.lk })),
-      keyDetails
-    });
-  };
-
->>>>>>> 71b59a2d
   const getPath =
     (
       key: ComKey<S, L1, L2, L3, L4, L5> | PriKey<S> | LocKeyArray<L1, L2, L3, L4, L5> | [],
@@ -210,11 +131,20 @@
         
         // Reorder: reversed LocKeys first, then PriKeys
         const reorderedKeys = [...reversedLocKeys, ...priKeys];
+        // Location keys come in child->parent order, but paths must be parent->child
+        // So reverse the locKeys to get parent->child order for path building
+        const reversedLocKeys = [...locKeys].reverse();
+        
+        // Reorder: reversed LocKeys first, then PriKeys
+        const reorderedKeys = [...reversedLocKeys, ...priKeys];
         logger.default('Reordered keys for contained item', {
           original: keys,
           locKeys,
           reversedLocKeys,
+          locKeys,
+          reversedLocKeys,
           reordered: reorderedKeys,
+          priKeys
           priKeys
         });
         
@@ -229,6 +159,16 @@
         logger.default('getPath created', { key, path });
         return path;
       } else {
+        // For primary items or single keys
+        // If it's a LocKey array, we still need to reverse it for path building
+        const priKeys = keys.filter(k => isPriKey(k));
+        const locKeys = keys.filter(k => !isPriKey(k));
+        
+        // Reverse locKeys if present (child->parent to parent->child)
+        const reversedLocKeys = locKeys.length > 0 ? [...locKeys].reverse() : [];
+        const orderedKeys = [...reversedLocKeys, ...priKeys];
+        
+        let path: string = addPath('', orderedKeys, localPathNames);
         // For primary items or single keys
         // If it's a LocKey array, we still need to reverse it for path building
         const priKeys = keys.filter(k => isPriKey(k));
